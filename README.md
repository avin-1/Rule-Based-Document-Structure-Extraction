--- conflicted
+++ resolved
@@ -10,7 +10,7 @@
 
 1.  **Document Parsing (`PyMuPDF`)**: The process begins by parsing the PDF to create a structured representation of its content, capturing text, font properties (size, weight), and precise coordinates for every line on each page.
 
-<<<<<<< HEAD
+
 2.  **Noise Reduction (Header/Footer Removal)**: To improve accuracy, the script identifies and excludes repetitive text that appears in the top and bottom margins across multiple pages. This prevents page numbers and running headers from being mistaken for headings.
 
 3.  **Title Identification**: The title is located by scoring text blocks on the first two pages. The scoring algorithm prioritizes text that is:
@@ -48,11 +48,3 @@
 ```bash
 docker build --platform linux/amd64 -t mysolutionname:somerandomidentifier .
 docker run --rm -v "$(pwd)/input:/app/input" -v "$(pwd)/output:/app/output" --network none mysolutionname:somerandomidentifier
-=======
-## Project Structure
-
-#TO run this Project 
-
-python extract_outline.py input/sample.pdf output/output.json
-run above command in venv if libraries installed in venv
->>>>>>> 4ae1eed7
